import datetime
import logging
import numpy as np
import os
import random
import time
import unittest

logging.getLogger('tensorflow').disabled = True

import loudml.errors as errors
import loudml.test

from loudml.influx import (
    _build_queries,
    _build_time_predicates,
    _build_tags_predicates,
<<<<<<< HEAD
=======
    escape_quotes,
    escape_doublequotes,
>>>>>>> c1b1d71b
    InfluxDataSource,
)

from loudml.timeseries import TimeSeriesModel
from loudml.randevents import SinEventGenerator
from loudml.memstorage import MemStorage


FEATURES = [
    {
        'name': 'avg_foo',
        'metric': 'avg',
        'measurement': 'measure1',
        'field': 'foo',
        'default': 0,
    },
    {
        'name': 'count_bar',
        'metric': 'count',
        'measurement': 'measure2',
        'field': 'bar',
        'default': 0,
    },
    {
        'name': 'avg_baz',
        'metric': 'avg',
        'measurement': 'measure1',
        'field': 'baz',
        'match_all': [
            {'tag': 'mytag', 'value': 'myvalue'},
        ],
        'default': 0,
    },
]

if 'INFLUXDB_ADDR' in os.environ:
    ADDR = os.environ['INFLUXDB_ADDR']
else:
    ADDR = 'localhost'

class TestInfluxQuick(unittest.TestCase):
    def setUp(self):
        bucket_interval = 3

        t0 = int(datetime.datetime.now().timestamp())

        # XXX Bucket returned by InfluxDB are aligne on modulo(bucket_interval), that's why
        # timestamp must be aligned for unit tests.
        t0 -= t0 % bucket_interval

        self.t0 = t0

        self.db = 'test-{}'.format(t0)
        logging.info("creating database %s", self.db)
        self.source = InfluxDataSource({
            'name': 'test',
            'addr': ADDR,
            'database': self.db,
        })
        self.source.drop()
        self.source.init()

        self.model = TimeSeriesModel(dict(
            name="test-model",
            offset=30,
            span=300,
            bucket_interval=3,
            interval=60,
            features=FEATURES,
            threshold=30,
        ))

        data = [
            # (foo, bar, timestamp)
            (1, 33, t0 - 1), # excluded
            (2, 120, t0), (3, 312, t0 + 1),
            # empty
            (4, 18, t0 + 7),
            (5, 78, t0 + 9), # excluded
        ]
        for foo, bar, ts in data:
            self.source.insert_times_data(
                measurement='measure1',
                ts=ts,
                data={
                    'foo': foo,
                }
            )
            self.source.insert_times_data(
                measurement='measure2',
                ts=ts,
                data={
                    'bar': bar,
                }
            )

        self.source.commit()

    def tearDown(self):
        self.source.drop()

    def test_validation(self):
        with self.assertRaises(errors.Invalid):
            InfluxDataSource({
                'addr': 'localhost',
            })
        with self.assertRaises(errors.Invalid):
            InfluxDataSource({
                'database': 'foo',
            })

    def test_escape_quotes(self):
        self.assertEqual(escape_quotes("foo ' '"), "foo \\' \\'")

    def test_escape_doublequotes(self):
        self.assertEqual(escape_doublequotes('foo " "'), 'foo \\" \\"')

    def test_build_time_predicates(self):
        self.assertEqual(
            _build_time_predicates(), [],
        )
        self.assertEqual(
            _build_time_predicates(
                from_date=1515404366.1234, to_date="2018-01-08T14:59:25.456Z",
            ),
            [
                "time >= 1515404366123400000",
                "time < 1515423565456000000",
            ],
        )

    def test_build_tags_predicates(self):
        self.assertEqual(
            _build_tags_predicates(), [],
        )
        self.assertEqual(
            _build_tags_predicates([
                {'tag': 'foo', 'value': 'bar'},
                {'tag': 'a "', 'value': 'b \''},
            ]), [
                "\"foo\"='bar'",
                "\"a \\\"\"='b \\''",
            ]
        )

    def test_build_queries(self):
        where = "time >= 1515404366123400000 and time < 1515423565456000000"
        queries = list(_build_queries(
            self.model,
            from_date=1515404366.1234,
            to_date="2018-01-08T14:59:25.456Z",
        ))
        self.assertEqual(
            queries,
            [
                "select MEAN(\"foo\") as \"avg_foo\" from \"measure1\" "\
                "where {} group by time(3000ms);".format(where),
                "select COUNT(\"bar\") as \"count_bar\" from \"measure2\" "\
                "where {} group by time(3000ms);".format(where),
                "select MEAN(\"baz\") as \"avg_baz\" from \"measure1\" "\
                "where {} and \"mytag\"='myvalue' group by time(3000ms);".format(where),
            ],
        )

    def test_get_times_data(self):
        logging.info("[%d %d]", self.t0, self.t0)
        res = self.source.get_times_data(
            self.model,
            from_date=self.t0,
            to_date=self.t0 + 8,
        )

        foo_avg = []
        bar_count = []

        for line in res:
            foo_avg.append(line[1][0])
            bar_count.append(line[1][1])

        # TODO: rework bucket handling to have the same behavior than in memdatasource

        self.assertEqual(foo_avg, [2.5, 0, 4.0])
        self.assertEqual(bar_count, [2.0, 0, 1.0])


class TestInfluxLong(unittest.TestCase):
    def setUp(self):

        self.db = "test-{}".format(int(datetime.datetime.now().timestamp()))
        self.source = InfluxDataSource({
            'name': 'test',
            'addr': ADDR,
            'database': self.db,
        })
        self.source.drop()
        self.source.init()
        self.storage = MemStorage()

        generator = SinEventGenerator(avg=3, sigma=0.05)

        self.to_date = datetime.datetime.now().timestamp()
        self.from_date = self.to_date - 3600 * 24 * 7

        for ts in generator.generate_ts(self.from_date, self.to_date, step=60):
            self.source.insert_times_data(
                measurement='measure1',
                ts=ts,
                data={
                    'foo': random.lognormvariate(10, 1)
                },
            )
        self.source.commit()

    def test_train(self):
        model = TimeSeriesModel(dict(
            name='test',
            offset=30,
            span=5,
            bucket_interval=20 * 60,
            interval=60,
            features=FEATURES[0:1],
            threshold=30,
            max_evals=1,
        ))

        # Train
        model.train(self.source, from_date=self.from_date, to_date=self.to_date)

        # Check
        self.assertTrue(model.is_trained)


class TestInfluxFingerprints(loudml.test.TestFingerprints):
    def init_source(self):
        self.database = 'test-voip-%d' % self.from_ts
        logging.info("creating database %s", self.database)
        self.source = InfluxDataSource({
            'name': 'test',
            'type': 'influx',
            'addr': ADDR,
            'database': self.database,
        })
        self.source.drop()
        self.source.init()

    def __del__(self):
        self.source.drop()<|MERGE_RESOLUTION|>--- conflicted
+++ resolved
@@ -11,15 +11,15 @@
 import loudml.errors as errors
 import loudml.test
 
+from loudml.misc import (
+    escape_quotes,
+    escape_doublequotes,
+)
+
 from loudml.influx import (
     _build_queries,
     _build_time_predicates,
     _build_tags_predicates,
-<<<<<<< HEAD
-=======
-    escape_quotes,
-    escape_doublequotes,
->>>>>>> c1b1d71b
     InfluxDataSource,
 )
 
@@ -131,12 +131,6 @@
                 'database': 'foo',
             })
 
-    def test_escape_quotes(self):
-        self.assertEqual(escape_quotes("foo ' '"), "foo \\' \\'")
-
-    def test_escape_doublequotes(self):
-        self.assertEqual(escape_doublequotes('foo " "'), 'foo \\" \\"')
-
     def test_build_time_predicates(self):
         self.assertEqual(
             _build_time_predicates(), [],
